/*   

 Copyright 2004-2012, Martian Software, Inc.

 Licensed under the Apache License, Version 2.0 (the "License");
 you may not use this file except in compliance with the License.
 You may obtain a copy of the License at

 http://www.apache.org/licenses/LICENSE-2.0

 Unless required by applicable law or agreed to in writing, software
 distributed under the License is distributed on an "AS IS" BASIS,
 WITHOUT WARRANTIES OR CONDITIONS OF ANY KIND, either express or implied.
 See the License for the specific language governing permissions and
 limitations under the License.

 */
package com.martiansoftware.nailgun;

import java.io.DataInputStream;
import java.io.DataOutputStream;
import java.io.IOException;
import java.io.InputStream;
import java.io.PrintStream;
import java.lang.reflect.InvocationTargetException;
import java.lang.reflect.Method;
import java.net.Socket;
import java.util.List;
import java.util.Properties;
<<<<<<< HEAD
=======
import java.util.concurrent.atomic.AtomicLong;
>>>>>>> c5eed04d
import java.util.logging.Level;
import java.util.logging.Logger;

/**
 * Reads the NailGun stream from the client through the command, then hands off
 * processing to the appropriate class. The NGSession obtains its sockets from
 * an NGSessionPool, which created this NGSession.
 *
 * @author <a href="http://www.martiansoftware.com/contact.html">Marty Lamb</a>
 */
public class NGSession extends Thread {
<<<<<<< HEAD
	
	/**
	 * {@linkplain Logger} instance for this class.
	 */
	private static final Logger LOGGER = Logger.getLogger(NGServer.class.getName());
	
	/**
=======

    private static final Logger LOG = Logger.getLogger(NGSession.class.getName());

    /**
>>>>>>> c5eed04d
     * The server this NGSession is working for
     */
    private final NGServer server;
    /**
     * The pool this NGSession came from, and to which it will return itself
     */
    private final NGSessionPool sessionPool;
    /**
     * Synchronization object
     */
    private final Object lock = new Object();
    /**
     * The next socket this NGSession has been tasked with processing (by
     * NGServer)
     */
    private Socket nextSocket = null;
    /**
     * True if the server has been shutdown and this NGSession should terminate
     * completely
     */
    private boolean done = false;
    /**
     * The instance number of this NGSession. That is, if this is the Nth
     * NGSession to be created, then this is the value for N.
     */
    private final long instanceNumber;

    /**
     * The interval to wait between heartbeats before considering the client to have disconnected.
     */
    private final int heartbeatTimeoutMillis;

    /**
     * The instance counter shared among all NGSessions
     */
    private static AtomicLong instanceCounter = new AtomicLong(0);
    /**
     * signature of main(String[]) for reflection operations
     */
    private final static Class[] mainSignature = {
            String[].class,
    };
    /**
     * signature of nailMain(NGContext) for reflection operations
     */
    private final static Class[] nailMainSignature = {
            NGContext.class,
    };

    /**
     * A ClassLoader that may be set by a client. Defaults to the classloader of this class.
     */
    public static volatile ClassLoader classLoader = null; // initialized in the static initializer - see below

    static {
        try {
            classLoader = NGSession.class.getClassLoader();
        } catch (SecurityException e) {
            throw e;
        }
        
    }

    /**
     * Creates a new NGSession running for the specified NGSessionPool and
     * NGServer.
     *
     * @param sessionPool The NGSessionPool we're working for
     * @param server The NGServer we're working for
     */
    NGSession(NGSessionPool sessionPool, NGServer server) {
        super();
        this.sessionPool = sessionPool;
        this.server = server;
        this.heartbeatTimeoutMillis = server.getHeartbeatTimeout();
        this.instanceNumber = instanceCounter.incrementAndGet();
//		server.out.println("Created NGSession " + instanceNumber);
    }

    /**
     * Shuts down this NGSession gracefully
     */
    void shutdown() {
        synchronized (lock) {
            done = true;
            nextSocket = null;
            lock.notifyAll();
        }
    }

    /**
     * Instructs this NGSession to process the specified socket, after which
     * this NGSession will return itself to the pool from which it came.
     *
     * @param socket the socket (connected to a client) to process
     */
    public void run(Socket socket) {
        synchronized (lock) {
            nextSocket = socket;
            lock.notify();
        }
        Thread.yield();
    }

    /**
     * Returns the next socket to process. This will block the NGSession thread
     * until there's a socket to process or the NGSession has been shut down.
     *
     * @return the next socket to process, or
     * <code>null</code> if the NGSession has been shut down.
     */
    private Socket nextSocket() {
        Socket result = null;
        synchronized (lock) {
            result = nextSocket;
            while (!done && result == null) {
                try {
                    lock.wait();
                } catch (InterruptedException e) {
                    done = true;
                }
                result = nextSocket;
            }
            nextSocket = null;
        }
        return (result);
    }

    /**
     * The main NGSession loop. This gets the next socket to process, runs the
     * nail for the socket, and loops until shut down.
     */
    public void run() {

        updateThreadName(null);

        LOG.log(Level.FINE, "Waiting for first client to connect");
        Socket socket = nextSocket();
        while (socket != null) {
            LOG.log(Level.FINE, "Client connected");
            try {
                DataInputStream sockin = new DataInputStream(socket.getInputStream());
                DataOutputStream sockout = new DataOutputStream(socket.getOutputStream());

                // client info - command line arguments and environment
                List remoteArgs = new java.util.ArrayList();
                Properties remoteEnv = new Properties();

                String cwd = null;			// working directory
                String command = null;		// alias or class name

                // read everything from the client up to and including the command
                while (command == null) {
                    int bytesToRead = sockin.readInt();
                    byte chunkType = sockin.readByte();

                    byte[] b = new byte[(int) bytesToRead];
                    sockin.readFully(b);
                    String line = new String(b, "UTF-8");

                    switch (chunkType) {

                        case NGConstants.CHUNKTYPE_ARGUMENT:
                            //	command line argument
                            remoteArgs.add(line);
                            break;

                        case NGConstants.CHUNKTYPE_ENVIRONMENT:
                            //	parse environment into property
                            int equalsIndex = line.indexOf('=');
                            if (equalsIndex > 0) {
                                remoteEnv.setProperty(
                                        line.substring(0, equalsIndex),
                                        line.substring(equalsIndex + 1));
                            }
                            String key = line.substring(0, equalsIndex);
                            break;

                        case NGConstants.CHUNKTYPE_COMMAND:
                            // 	command (alias or classname)
                            command = line;
                            break;

                        case NGConstants.CHUNKTYPE_WORKINGDIRECTORY:
                            //	client working directory
                            cwd = line;
                            break;

                        default:	// freakout?
                    }
                }

                String threadName;
                if (socket.getInetAddress() != null) {
                    threadName = socket.getInetAddress().getHostAddress() + ": " + command;
                } else {
                    threadName = command;
                }
                updateThreadName(threadName);

                // can't create NGInputStream until we've received a command, because at
                // that point the stream from the client will only include stdin and stdin-eof
                // chunks
                InputStream in = null;
                PrintStream out = null;
                PrintStream err = null;
                PrintStream exit = null;

                try {
                    in = new NGInputStream(sockin, sockout, server.getLogger(), heartbeatTimeoutMillis);
                    out = new PrintStream(new NGOutputStream(sockout, NGConstants.CHUNKTYPE_STDOUT));
                    err = new PrintStream(new NGOutputStream(sockout, NGConstants.CHUNKTYPE_STDERR));
                    exit = new PrintStream(new NGOutputStream(sockout, NGConstants.CHUNKTYPE_EXIT));

                    // ThreadLocal streams for System.in/out/err redirection
                    ((ThreadLocalInputStream) System.in).init(in);
                    ((ThreadLocalPrintStream) System.out).init(out);
                    ((ThreadLocalPrintStream) System.err).init(err);

                    try {
                        Alias alias = server.getAliasManager().getAlias(command);
                        Class cmdclass = null;
                        if (alias != null) {
                            cmdclass = alias.getAliasedClass();
                        } else if (server.allowsNailsByClassName()) {
                            cmdclass = Class.forName(command, true, classLoader);
                        } else {
                            cmdclass = server.getDefaultNailClass();
                        }

                        Object[] methodArgs = new Object[1];
                        Method mainMethod = null; // will be either main(String[]) or nailMain(NGContext)
                        String[] cmdlineArgs = (String[]) remoteArgs.toArray(new String[remoteArgs.size()]);

                        boolean isStaticNail = true; // See: NonStaticNail.java

                        Class[] interfaces = cmdclass.getInterfaces();

                        for (int i = 0; i < interfaces.length; i++){
                            if (interfaces[i].equals(NonStaticNail.class)){
                                isStaticNail = false; break;
                            }
                        }

                        if (!isStaticNail){

                            mainMethod = cmdclass.getMethod("nailMain", new Class[]{ String[].class });
                            methodArgs[0] = cmdlineArgs;

                        } else {

                            try {
                                mainMethod = cmdclass.getMethod("nailMain", nailMainSignature);
                                NGContext context = new NGContext();
                                context.setArgs(cmdlineArgs);
                                context.in = in;
                                context.out = out;
                                context.err = err;
                                context.setCommand(command);
                                context.setExitStream(exit);
                                context.setNGServer(server);
                                context.setEnv(remoteEnv);
                                context.setInetAddress(socket.getInetAddress());
                                context.setPort(socket.getPort());
                                context.setWorkingDirectory(cwd);
                                methodArgs[0] = context;
                            } catch (NoSuchMethodException toDiscard) {
                                // that's ok - we'll just try main(String[]) next.
                            }

                            if (mainMethod == null) {
                                mainMethod = cmdclass.getMethod("main", mainSignature);
                                methodArgs[0] = cmdlineArgs;
                            }

                        }

                        if (mainMethod != null) {
                            server.nailStarted(cmdclass);
                            NGSecurityManager.setExit(exit);

                            try {
                                if (isStaticNail){
                                    mainMethod.invoke(null, methodArgs);
                                } else {
                                    mainMethod.invoke(cmdclass.newInstance(), methodArgs);
                                }
                            } catch (InvocationTargetException ite) {
                                throw (ite.getCause());
                            } catch (InstantiationException e){
                                throw (e);
                            } catch (IllegalAccessException e){
                                throw (e);
                            } catch (Throwable t) {
                                throw (t);
                            } finally {
                                server.nailFinished(cmdclass);
                            }
                            exit.println(0);
                        }

                    } catch (NGExitException exitEx) {
                        LOG.log(Level.INFO, "Server cleanly exited with status " + exitEx.getStatus(), exitEx);
                        in.close();
                        exit.println(exitEx.getStatus());
                        server.getLogger().log(Level.INFO, Thread.currentThread().getName() + " exited with status " + exitEx.getStatus());
                    } catch (Throwable t) {
                        LOG.log(Level.INFO, "Server unexpectedly exited with unhandled exception", t);
                        in.close();
                        // t.printStackTrace();
                        LOGGER.log(Level.SEVERE, t.getMessage(), t);
                        exit.println(NGConstants.EXIT_EXCEPTION); // remote exception constant
                    }
                } finally {
                    LOG.log(Level.FINE, "Tearing down client socket");
                    if (in != null) {
                        in.close();
                    }
                    if (out != null) {
                        out.close();
                    }
                    if (err != null) {
                        err.close();
                    }
                    if (exit != null) {
                        exit.close();
                    }
                    LOG.log(Level.FINE, "Flushing client socket");
                    sockout.flush();
                    try {
                        socket.shutdownInput();
                        socket.shutdownOutput();
                    } catch (IOException e) {
                        LOG.log(
                            Level.FINE,
                            "Error shutting down socket I/O (this is expected if the client disconnected already)",
                            e);
                    }
                    LOG.log(Level.FINE, "Closing client socket");
                    socket.close();
                    LOG.log(Level.FINE, "Finished tearing down client socket");
                }

            } catch (Throwable t) {
<<<<<<< HEAD
                // t.printStackTrace();
                LOGGER.log(Level.SEVERE, t.getMessage(), t);
=======
                LOG.log(Level.WARNING, "Internal error in session", t);
                t.printStackTrace();
>>>>>>> c5eed04d
            }

            ((ThreadLocalInputStream) System.in).init(null);
            ((ThreadLocalPrintStream) System.out).init(null);
            ((ThreadLocalPrintStream) System.err).init(null);

            updateThreadName(null);
            sessionPool.give(this);
            LOG.log(Level.FINE, "Waiting for next client to connect");
            socket = nextSocket();
        }

        LOG.log(Level.INFO, "NGSession shutting down");
//		server.out.println("Shutdown NGSession " + instanceNumber);
    }

    /**
     * Updates the current thread name (useful for debugging).
     */
    private void updateThreadName(String detail) {
        setName("NGSession " + instanceNumber + ": " + ((detail == null) ? "(idle)" : detail));
    }
}<|MERGE_RESOLUTION|>--- conflicted
+++ resolved
@@ -27,10 +27,9 @@
 import java.net.Socket;
 import java.util.List;
 import java.util.Properties;
-<<<<<<< HEAD
-=======
+
 import java.util.concurrent.atomic.AtomicLong;
->>>>>>> c5eed04d
+
 import java.util.logging.Level;
 import java.util.logging.Logger;
 
@@ -42,20 +41,11 @@
  * @author <a href="http://www.martiansoftware.com/contact.html">Marty Lamb</a>
  */
 public class NGSession extends Thread {
-<<<<<<< HEAD
-	
-	/**
-	 * {@linkplain Logger} instance for this class.
-	 */
-	private static final Logger LOGGER = Logger.getLogger(NGServer.class.getName());
-	
-	/**
-=======
-
+    /**
+	   * {@linkplain Logger} instance for this class.
+	   */
     private static final Logger LOG = Logger.getLogger(NGSession.class.getName());
-
-    /**
->>>>>>> c5eed04d
+    /**
      * The server this NGSession is working for
      */
     private final NGServer server;
@@ -400,13 +390,7 @@
                 }
 
             } catch (Throwable t) {
-<<<<<<< HEAD
-                // t.printStackTrace();
-                LOGGER.log(Level.SEVERE, t.getMessage(), t);
-=======
                 LOG.log(Level.WARNING, "Internal error in session", t);
-                t.printStackTrace();
->>>>>>> c5eed04d
             }
 
             ((ThreadLocalInputStream) System.in).init(null);
